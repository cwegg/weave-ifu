--- conflicted
+++ resolved
@@ -1,401 +1,335 @@
-<?xml version="1.0" encoding="utf-8" ?>  
-
-<root author="jairomendezabreu@gmail.com" cc_report="daniela.bettoni@oapd.inaf.it,jalfonso@iac.es" report_verbosity="1" version="1.13">
-  <!--
-      This file represents a blank XML template (version indicated in <root>) that is ready to be filled with:
-
-      1. Instrument configuration information
-      2. Field observing constraints approprate to the...
-      3. ...targets from "protofield" FITS files containing ~1500-2000 targets (for MOS)
-
-      The SWG should create a page detailing the possible instrumental
-      configurations and observing condition constraints to aid catalogue construction.
-
-      A service that allows a series of radio buttons to be fixed that
-      then outputs the correct PROGTEMP and OBSTEMP should be
-      provided.
-  -->
-  
-  <programme>
-    <!-- Historical note:
-	 This component is the ProgrammeDefinition XML: it must inserted by the SWG at .fits -> .xml converter stage
-	 (prior to running configure).
-
-         Each target has a PROGTEMP value, which defines:
-
-         PROGTEMP = "NORBI.X"
-	 N = i(N)strument configuration
-	 O = (O)B length
-	 R = (R)ed arm exposure code
-	 B = (B)lue arm exposure code
-	 I = B(I)nning in the spectral direction
-	 X = Conte(X)tual OB actions (duplicate X times, dither pattern X times...)
-
-         The per-target PROGTEMP values are grouped prior to when a concatenated "master catalogue" is created, so  
-	 that targets with common PROGTEMP are observed in the same field.
-
-    -->
-    <spectrograph>
-      <red_Arm VPH="VPH1" binning_X="1" binning_Y="4" resolution="low" speed="slow" />
-      <blue_Arm VPH="VPH1" binning_X="1" binning_Y="4" resolution="low" speed="slow" />
-      <!-- 
-
-         i(N)strument configuration: translated into "type", "VPH" etc, eg:                  [NORBI.X]
-         =============================                                                        ^
-         PROGTEMP     type    resolution   red_Arm   blue_Arm
-	 1****.*      "MOS"   "low"        "VPH1"    "VPH1"
-	 2****.*      "MOS"   "high"       "VPH2"    "VPH2"
-	 3****.*      "MOS"   "high"       "VPH2"    "VPH3"
-	 4****.*      "LIFU"  "low"        "VPH1"    "VPH1"
-	 5****.*      "LIFU"  "high"       "VPH2"    "VPH2"
-	 6****.*      "LIFU"  "high"       "VPH2"    "VPH3"
-	 7****.*      "mIFU"  "low"        "VPH1"    "VPH1"
-	 8****.*      "mIFU"  "high"       "VPH2"    "VPH2"
-	 9****.*      "mIFU"  "high"       "VPH2"    "VPH3"
-
-	 Some elements remain unchanged: readout is always "slow", spatial binning is always = 1x.
-
-	 B(I)nning in the spectral direction:                                                [NORBI.X]
-         =============================                                                            ^
-         PROGTEMP     spectral binning
-	 ****1.*      1x
-	 ****2.*      2x
-	 ****3.*      3x
-	 ****4.*      4x
-
-         (all other values forbidden)
-
-
-        spectrograph: defines the the configuration for both arms of the Spectrograph
-        (both arms are mandatory)        
-        (all attributes mandatory)
-        
-        speed: arm readout speed for the program.Possible values "fast", "slow"                                              [fixed in template]
-        resolution:  arm resolution for the program. Possible values are "low", "high"                                       [defined by PROGTEMP]
-        binning_X: arm detector binning in spatial direction for the program. Possible values: "1","2","3","4" (pixels).     [fixed in template]
-        binning_Y: arm detector binning in spectral direction for the program. Possible values: "1","2","3","4" (pixels).    [defined by PROGTEMP]
-        VPH: Arm Grating; Possible Values are "n/a", "vph1","vph2" and "vp33". ("vph3" only for Blue Arm)                    [defined by PROGTEMP]
-      -->
-    </spectrograph>
-    <exposures>
-
-      <!-- The SWG should provide for a limited number of observing templates ("Exposures") here, with a fixed calibration recipe.
-
-           (O)B length specifier:                                                            [NORBI.X]
-           ========================                                                            ^
-
-           OBs can either be total length* 30 minutes** (OB0), 1hr (OB1) or 2hr (OB2)
-
-           * The "length" here refers to total time on-target(s) (including. overheads) rather than time on-target. A 20-minute OB will
-	   generally comprise 17 minutes on-target and 3 minutes overhead.
-
-
-           ** 30 minute OBs could be used in cases where there is only a short amount of dark time left (end / start of the night)
-	   and/or for bright targets. Where condtions might only permit a further 30 minutes on MOS, OB0 could also be used. If
-	   conditions subsequently clear: there is a danger that the other plate might not have configured in time. One option is to
-	   repeat that 30 minute OB.
-	   
-	   (R)ed or (B)lue arm exposure code:                                                [NORBI.X]
-	   ==================================                                                   ^^
-
-           (NB. these are nominal for illustrative purposes and do not include r/o overhead in total OB execution time)
-
-	   As each arm can be independently read out, mixed templates are possible. This is encoded in the penultimate 2 chars in PROGTEMP,
-	   which correspond respectively to the Red and Blue arms:
-
-	   CODE   TEXP (min) per exposure     OB0      OB1      OB2
-	   0       -                          1x30     1x60m    1x120m
-	   1      60                          -        -        2x60m
-	   2      30                          -        2x30m    4x30m
-	   3      20                          -        3x20m    6x20m
-	   4      15                          2x15m    4x15m    8x15m
-	   5      12                          -        5x12m    10x12m
-	   6      10                          3x10m    6x10m    12x10m
-
-           In the Operational Rehearsals, we were using: 
-
-           PROGTEMP = "11331" (MOS, LR, R:3x20mins, B:3x20mins)
-           PROGTEMP = "22331" (MOS, HR-Blue, R:6x20mins, B:6x20mins)
-           PROGTEMP = "32331" (MOS, HR-Green, R:6x20mins, B:6x20mins)
-
-           Some RB combinations might be restricted due to excessive readout overheads, eg:
-
-           PROGTEMP = "22601" (MOS, HR-Blue, R:4x30mins, B:1x120m)
-	   The red arm here would incur an ~36 minute overhead readout penalty, and would not be completed at around the same time as the  arm.
-
-           In the below example, we show a typical LR OpR2 OB equivalent to PROGTEMP = "11331":
-
-      -->
-
-   <exposure arm="red" cal_lamp="1" cal_lamp_filter_A="1" cal_lamp_filter_B="1" exp_time="20" ff_ilu_1="0" ff_ilu_2="0" ff_ilu_3="0" order="1" type="flat" />
-   <exposure arm="blue" cal_lamp="1" cal_lamp_filter_A="1" cal_lamp_filter_B="1" exp_time="20" ff_ilu_1="0" ff_ilu_2="0" ff_ilu_3="0" order="1" type="flat" />
-   <exposure arm="red" cal_lamp="2" cal_lamp_filter_A="0" cal_lamp_filter_B="0" exp_time="25" ff_ilu_1="45" ff_ilu_2="34" ff_ilu_3="56" order="2" type="arc" />
-   <exposure arm="blue" cal_lamp="2" cal_lamp_filter_A="0" cal_lamp_filter_B="0" exp_time="25" ff_ilu_1="45" ff_ilu_2="34" ff_ilu_3="56" order="2" type="arc" />
-   <exposure arm="both" cal_lamp="0" cal_lamp_filter_A="0" cal_lamp_filter_B="0" exp_time="1020" ff_ilu_1="0" ff_ilu_2="0" ff_ilu_3="0" order="3" type="science" />
-   <exposure arm="both" cal_lamp="0" cal_lamp_filter_A="0" cal_lamp_filter_B="0" exp_time="1020" ff_ilu_1="0" ff_ilu_2="0" ff_ilu_3="0" order="4" type="science" />
-   <exposure arm="both" cal_lamp="0" cal_lamp_filter_A="0" cal_lamp_filter_B="0" exp_time="1020" ff_ilu_1="0" ff_ilu_2="0" ff_ilu_3="0" order="5" type="science" />
-   <exposure arm="red" cal_lamp="2" cal_lamp_filter_A="0" cal_lamp_filter_B="0" exp_time="25" ff_ilu_1="45" ff_ilu_2="34" ff_ilu_3="56" order="6" type="arc" />
-   <exposure arm="blue" cal_lamp="2" cal_lamp_filter_A="0" cal_lamp_filter_B="0" exp_time="25" ff_ilu_1="45" ff_ilu_2="34" ff_ilu_3="56" order="6" type="arc" />      
-
-      <!--
-	What do these values specifically mean?  
-	exposures:defines the exposures of the OBs belonging to this Programme (all attributes mandatory)
-        
-        order: Order of execution of the exposure                                                                                                [auto-generated by FITS -> XML code]
-        type: Exposure type. Possible values are: "Science", "arc", "flat", "bias", "standard"                                                   [auto-generated by FITS -> XML code]
-        arm: Arm to perform the observation with. Possible values: "both", "red", "blue".                                                        [fixed in template]
-        exp_time: Time of exposure (in secs).                                                                                                    [defined by PROGTEMP]
-        cal_lamp: Possible values are, "1", "2", "3", "4" corresponding  to the lamp chosen.                                                     [fixed in template]
-        cal_lamp_filter_A:Calibration lamp filter A: Possible values:"1", "2", "3",  "4", "5", "6" corresponding to the filter chosen.           [fixed in template]
-        cal_lamp_filter_B:Calibration lamp filter B position. Possible values:"1", "2", "3", "4", "5", "6" corresponding to the filter chosen.   [fixed in template]
-        ff_ilu_1:Arm flat field illumination Led 1. Possible values:[0-100] where 0  corresponds to Off and 100 to the max intensity.            [fixed in template]
-        ff_ilu_2:Arm flat field illumination Led 2. Possible values:[0-100] where 0  corresponds to Off and 100 to the max intensity.            [fixed in template]
-        ff_ilu_3:Arm flat field illumination Led 3. Possible values:[0-100] where 0  corresponds to Off and 100 to the max intensity.            [fixed in template]
-      -->
-    </exposures> 
-
-      <!-- Some surveys have specific requirements for dithering, repeat exposures etc. These are encoded in the contextual OB operations:
-
-           X = Conte(X)tual OB actions                                            [NORBI.X]
-           ===========================                                                   ^
-
-           This component is entirely optional - XMLChecking will not fail if there is no X value in the PROGTEMP.
-
-
-           Survey            X      Action
-           StePS             Any    Duplicate this OB the specified number of times (eg: 11331.7 = "duplicate this target configuration 7 times)
-	   SCIP              <4     Duplicate this OB the specified number of times. OBs must be time-linked to ensure <72 hrs between first and last
-	   IFUs (not LOFAR)  3,5,7  Initiate a dither sequence of 3,5 or 7 pointings
-	   LOFAR             Any    Duplicate this OB the specified number of times (eg: 61331.7 = "duplicate this target configuration 7 times)
-
-      -->
-
-  </programme>   
-
-  <observation name="125_psz1_A" progtemp="71334" ob_priority="1.0" coordinate_system="ICRS" obs_type="mIFU" trimester="2016B2" chained="False" obsgroup="%%%" obsgroup_validity="%%%" ob_class="science" pa="0.0" linkedgroup="%%%" casuid="-1" > <!-- [["name": identifier for this OB (OB-id?)]]-->
-
-    <configure config_file_version="%%%" configure_version="%%%" max_calibration="20" max_guide="8" max_sky="73" maximum_gate_angle="14.1" num_sky_fibres="740" plate="PLATE_B" plate_version="%%%" seed="%%%">
-    <conditions epoch="%%%" ha="%%%" pressure="%%%" relative_humidity="%%%" temperature="%%%" tlr="%%%" />
-    <hour_angle_limits earliest="%%%" latest="%%%" />
-  </configure>
-    <surveys>
-      <survey max_fibres="740" name="WC" priority="1.0" />
-      <!-- Set the per-field survey priorities based on the master fibre distribution policy
-	   max_fibres - should this be ignored / removed?
-      -->
-
-    </surveys>
-
-    <!-- The "obsconstraints" component must also inserted by the SWG at .fits -> .xml converter stage
-	 (prior to running configure). Each target has an OBSTEMP value, which defines:
-
-         OBSTEMP = "STAMB"
-	 S = (S)eeing
-	 T = (T)ransparency
-	 A = (A)irmass/elevation
-	 M = (M)oon distance            
-	 B = Sky (B)rightness   
-   
-         (NB. ICS-026, the Scheduler, also lists OB priority; survey and programme priorities as possible inputs
-         but does not list a moon distance constraint, whereas ICS-024, the OB manager, does)
-
-         Each will be divided into grades (A,B,C,D,E) with "A" being the best, "E", the worst. SWG will need to
-	 translate these into their numerical values, eg:
-
-         OBSTEMP = "AAAAA"
-	 S = "A" -> seeing_max="1.3"
-	 T = "A" -> transparency_min="0.9"
-	 A = "A" -> elevation_min="65.0"
-         M = "A" -> moondist_min="120"
-	 B = "A" -> skybright_max="21.9"
-
-    --> 
-    <obsconstraints elevation_min="33.75" moondist_min="0" obstemp="IAEEB" seeing_max="1.5" skybright_max="21.5" transparency_min="0.8" />
-    <dithering apply_dither="3"/>
-    <offsets offset_step_dec="%%%" offset_step_ra="%%%" />
-    <!--
-
-    Example targets below taken from ICD-025 (Configure XML definition), including a few corrections to XML.
-    
-    --> 
-    <fields>
-      <field Dec_d="-4.71060356792" RA_d="316.369609537" order="3">
-
-	<!-- The guide stars -->
-	<target cname="WVE_21091716-0457340" targcat="Guides_S4.fits" targclass="STAR" targdec="-4.9594426" targepoch="2015.5" targid="6912080947526457344" targname="guide_12278_490" targparal="0.758" targpmdec="-5.484" targpmra="-0.937" targprio="10.0" targprog="" targra="317.3215207" targsrvy="GUIDES" targuse="G" targx="-16.9440187014" targy="4.42933477102">
-	  <photometry emag_bp="0.01" emag_g="" emag_gg="0.001" emag_i="" emag_r="" emag_rp="0.007" mag_bp="15.703" mag_g="" mag_gg="15.297" mag_i="" mag_r="" mag_rp="14.709"/>
-	</target>
-	<target cname="WVE_21092791-0438500" targcat="Guides_S4.fits" targclass="STAR" targdec="-4.6472301" targepoch="2015.5" targid="6912106721625236480" targname="guide_12278_492" targparal="1.105" targpmdec="-1.862" targpmra="3.12" targprio="10.0" targprog="" targra="317.366274" targsrvy="GUIDES" targuse="G" targx="-17.7406274414" targy="-1.12804772898">
-	  <photometry emag_bp="0.005" emag_g="" emag_gg="0.001" emag_i="" emag_r="" emag_rp="0.002" mag_bp="15.863" mag_g="" mag_gg="15.382" mag_i="" mag_r="" mag_rp="14.708"/>
-	</target>
-	<target cname="WVE_21084167-0411470" targcat="Guides_S4.fits" targclass="STAR" targdec="-4.1964009" targepoch="2015.5" targid="6912556078283760768" targname="guide_12279_59" targparal="0.855" targpmdec="-4.381" targpmra="-1.291" targprio="10.0" targprog="" targra="317.173615" targsrvy="GUIDES" targuse="G" targx="-14.3112972414" targy="-9.15280748898">
-	  <photometry emag_bp="0.002" emag_g="" emag_gg="0.0" emag_i="" emag_r="" emag_rp="0.002" mag_bp="15.648" mag_g="" mag_gg="15.243" mag_i="" mag_r="" mag_rp="14.684"/>
-	</target>
-	<target cname="WVE_21035464-0535555" targcat="Guides_S4.fits" targclass="STAR" targdec="-5.5987396" targepoch="2015.5" targid="6911971344256088576" targname="guide_12278_146" targparal="0.721" targpmdec="-3.565" targpmra="2.268" targprio="10.0" targprog="" targra="315.9776672" targsrvy="GUIDES" targuse="G" targx="6.9765735986" targy="15.808821371">
-	  <photometry emag_bp="0.003" emag_g="" emag_gg="0.0" emag_i="" emag_r="" emag_rp="0.002" mag_bp="15.333" mag_g="" mag_gg="15.051" mag_i="" mag_r="" mag_rp="14.603"/>
-	</target>
-	<target cname="WVE_21020650-0415151" targcat="Guides_S4.fits" targclass="STAR" targdec="-4.2541811" targepoch="2015.5" targid="6915322861856359936" targname="guide_12284_487" targparal="0.833" targpmdec="-1.941" targpmra="-0.604" targprio="10.0" targprog="" targra="315.5270988" targsrvy="GUIDES" targuse="G" targx="14.9966911186" targy="-8.12431992898">
-	  <photometry emag_bp="0.004" emag_g="" emag_gg="0.001" emag_i="" emag_r="" emag_rp="0.001" mag_bp="15.381" mag_g="" mag_gg="15.02" mag_i="" mag_r="" mag_rp="14.493"/>
-	</target>
-	<target cname="WVE_21055356-0541029" targcat="Guides_S4.fits" targclass="STAR" targdec="-5.6841456" targepoch="2015.5" targid="6911913963493060480" targname="guide_12278_305" targparal="1.009" targpmdec="-5.844" targpmra="-4.637" targprio="10.0" targprog="" targra="316.4731794" targsrvy="GUIDES" targuse="G" targx="-1.8435435614" targy="17.329048171">
-	  <photometry emag_bp="0.003" emag_g="" emag_gg="0.0" emag_i="" emag_r="" emag_rp="0.002" mag_bp="14.853" mag_g="" mag_gg="14.519" mag_i="" mag_r="" mag_rp="14.023"/>
-	</target>
-	<target cname="WVE_21091292-0430068" targcat="Guides_S4.fits" targclass="STAR" targdec="-4.501898" targepoch="2015.5" targid="6912156715044579968" targname="guide_12278_487" targparal="0.496" targpmdec="4.128" targpmra="3.707" targprio="10.0" targprog="" targra="317.3038341" targsrvy="GUIDES" targuse="G" targx="-16.6291972214" targy="-3.71495910898">
-	  <photometry emag_bp="0.002" emag_g="" emag_gg="0.0" emag_i="" emag_r="" emag_rp="0.002" mag_bp="15.207" mag_g="" mag_gg="14.847" mag_i="" mag_r="" mag_rp="14.323"/>
-	</target>
-	<target cname="WVE_21014427-0500346" targcat="Guides_S4.fits" targclass="STAR" targdec="-5.0096163" targepoch="2015.5" targid="6912205162275919872" targname="guide_12278_26" targparal="0.628" targpmdec="-9.48" targpmra="-1.742" targprio="10.0" targprog="" targra="315.4344609" targsrvy="GUIDES" targuse="G" targx="16.6456457386" targy="5.32242663102">
-	  <photometry emag_bp="0.003" emag_g="" emag_gg="0.0" emag_i="" emag_r="" emag_rp="0.002" mag_bp="15.376" mag_g="" mag_gg="14.921" mag_i="" mag_r="" mag_rp="14.32"/>
-	</target>
-
-	<!-- The sky bundle -->
-
-	<!-- -\- I think this is generated at point of configure, so we don't need to add this! -->
-
-	<!-- <target targx="%%%" targy="%%%" cname="" targid="%%%" targra="%%%" targdec="%%%" targpmra="%%%" targpmdec="%%%" targprio="%%%" targuse="S" targsrvy="%%%" targname="%%%" targprog="%%%" targclass="%%%" targcat="%%%" targepoch="%%%" ifu_spaxel="C03" ifu_pa="%%%" automatic="%%%" targparal="0.0"/> -->
-
-	<!-- The white dwarf bundle -->
-	<target cname="WVE_21074339-0511305" ifu_spaxel="%%%" ifu_pa="%%%" targcat="WD_S4" targclass="STAR" targdec="-5.1918001" targepoch="2015.5" targid="WD340676" targname="da006500_800.dat" targparal="17.637" targpmdec="30.11" targpmra="26.512" targprio="10.0" targprog="" targra="316.9308009" targsrvy="WD" targuse="C" targx="%%%" targy="%%%">
-	  <photometry emag_bp="0.002" emag_g="" emag_gg="0.002" emag_i="" emag_r="" emag_rp="0.002" mag_bp="17.694" mag_g="" mag_gg="17.479" mag_i="" mag_r="" mag_rp="17.088"/>
-	</target>
-
-	<!-- At least 18 science targets -->
-
-<<<<<<< HEAD
-	<target cname="%%%" ifu_spaxel="%%%" ifu_pa="%%%" targcat="WC_S4" targclass="%%%" targdec="-5.3525" targepoch="2015.5" targid="PGC_91697" targname="CLUSTER1" targpmdec="" targpmra="" targprio="1.0" targprog="LR" targra="316.9558" targsrvy="WC" targuse="T" targx="%%%" targy="%%%" targparal="0.0">
-	  <photometry emag_bp="%%%" emag_g="%%%" emag_gg="%%%" emag_i="%%%" emag_r="%%%" emag_rp="%%%" mag_bp="%%%" mag_g="%%%" mag_gg="%%%" mag_i="%%%" mag_r="%%%" mag_rp="%%%"/>
-	</target>
-	<target cname="%%%" ifu_spaxel="%%%" ifu_pa="%%%" targcat="WC_S4" targclass="%%%" targdec="-5.1131" targepoch="2015.5" targid="PGC_65950" targname="CLUSTER1" targpmdec="" targpmra="" targprio="1.0" targprog="LR" targra="315.5608" targsrvy="WC" targuse="T" targx="%%%" targy="%%%" targparal="0.0">
-	  <photometry emag_bp="%%%" emag_g="%%%" emag_gg="%%%" emag_i="%%%" emag_r="%%%" emag_rp="%%%" mag_bp="%%%" mag_g="%%%" mag_gg="%%%" mag_i="%%%" mag_r="%%%" mag_rp="%%%"/>
-	</target>
-	<target cname="%%%" ifu_spaxel="%%%" ifu_pa="%%%" targcat="WC_S4" targclass="%%%" targdec="-4.9278" targepoch="2015.5" targid="PGC_1051614" targname="CLUSTER1" targpmdec="" targpmra="" targprio="1.0" targprog="LR" targra="315.9079" targsrvy="WC" targuse="T" targx="%%%" targy="%%%" targparal="0.0">
-	  <photometry emag_bp="%%%" emag_g="%%%" emag_gg="%%%" emag_i="%%%" emag_r="%%%" emag_rp="%%%" mag_bp="%%%" mag_g="%%%" mag_gg="%%%" mag_i="%%%" mag_r="%%%" mag_rp="%%%"/>
-	</target>
-	<target cname="%%%" ifu_spaxel="%%%" ifu_pa="%%%" targcat="WC_S4" targclass="%%%" targdec="-5.1475" targepoch="2015.5" targid="PGC_1048686" targname="CLUSTER1" targpmdec="" targpmra="" targprio="1.0" targprog="LR" targra="315.8575" targsrvy="WC" targuse="T" targx="%%%" targy="%%%" targparal="0.0">
-	  <photometry emag_bp="%%%" emag_g="%%%" emag_gg="%%%" emag_i="%%%" emag_r="%%%" emag_rp="%%%" mag_bp="%%%" mag_g="%%%" mag_gg="%%%" mag_i="%%%" mag_r="%%%" mag_rp="%%%"/>
-	</target>
-	<target cname="%%%" ifu_spaxel="%%%" ifu_pa="%%%" targcat="WC_S4" targclass="%%%" targdec="-4.4014" targepoch="2015.5" targid="PGC_1058689" targname="CLUSTER1" targpmdec="" targpmra="" targprio="1.0" targprog="LR" targra="315.67" targsrvy="WC" targuse="T" targx="%%%" targy="%%%" targparal="0.0">
-	  <photometry emag_bp="%%%" emag_g="%%%" emag_gg="%%%" emag_i="%%%" emag_r="%%%" emag_rp="%%%" mag_bp="%%%" mag_g="%%%" mag_gg="%%%" mag_i="%%%" mag_r="%%%" mag_rp="%%%"/>
-	</target>
-	<target cname="%%%" ifu_spaxel="%%%" ifu_pa="%%%" targcat="WC_S4" targclass="%%%" targdec="-5.4644" targepoch="2015.5" targid="PGC_1044404" targname="CLUSTER1" targpmdec="" targpmra="" targprio="1.0" targprog="LR" targra="316.6396" targsrvy="WC" targuse="T" targx="%%%" targy="%%%" targparal="0.0">
-	  <photometry emag_bp="%%%" emag_g="%%%" emag_gg="%%%" emag_i="%%%" emag_r="%%%" emag_rp="%%%" mag_bp="%%%" mag_g="%%%" mag_gg="%%%" mag_i="%%%" mag_r="%%%" mag_rp="%%%"/>
-	</target>
-	<target cname="%%%" ifu_spaxel="%%%" ifu_pa="%%%" targcat="WC_S4" targclass="%%%" targdec="-5.4" targepoch="2015.5" targid="PGC_1045221" targname="CLUSTER1" targpmdec="" targpmra="" targprio="1.0" targprog="LR" targra="316.2858" targsrvy="WC" targuse="T" targx="%%%" targy="%%%" targparal="0.0">
-	  <photometry emag_bp="%%%" emag_g="%%%" emag_gg="%%%" emag_i="%%%" emag_r="%%%" emag_rp="%%%" mag_bp="%%%" mag_g="%%%" mag_gg="%%%" mag_i="%%%" mag_r="%%%" mag_rp="%%%"/>
-	</target>
-	<target cname="%%%" ifu_spaxel="%%%" ifu_pa="%%%" targcat="WC_S4" targclass="%%%" targdec="-4.6878" targepoch="2015.5" targid="PGC_1054814" targname="CLUSTER1" targpmdec="" targpmra="" targprio="1.0" targprog="LR" targra="316.7646" targsrvy="WC" targuse="T" targx="%%%" targy="%%%" targparal="0.0">
-	  <photometry emag_bp="%%%" emag_g="%%%" emag_gg="%%%" emag_i="%%%" emag_r="%%%" emag_rp="%%%" mag_bp="%%%" mag_g="%%%" mag_gg="%%%" mag_i="%%%" mag_r="%%%" mag_rp="%%%"/>
-	</target>
-	<target cname="%%%" ifu_spaxel="%%%" ifu_pa="%%%" targcat="WC_S4" targclass="%%%" targdec="-5.6722" targepoch="2015.5" targid="PGC_1041786" targname="CLUSTER1" targpmdec="" targpmra="" targprio="1.0" targprog="LR" targra="316.3958" targsrvy="WC" targuse="T" targx="%%%" targy="%%%" targparal="0.0">
-	  <photometry emag_bp="%%%" emag_g="%%%" emag_gg="%%%" emag_i="%%%" emag_r="%%%" emag_rp="%%%" mag_bp="%%%" mag_g="%%%" mag_gg="%%%" mag_i="%%%" mag_r="%%%" mag_rp="%%%"/>
-	</target>
-	<target cname="%%%" ifu_spaxel="%%%" ifu_pa="%%%" targcat="WC_S4" targclass="%%%" targdec="-5.1933" targepoch="2015.5" targid="PGC_1048019" targname="CLUSTER1" targpmdec="" targpmra="" targprio="1.0" targprog="LR" targra="316.705" targsrvy="WC" targuse="T" targx="%%%" targy="%%%" targparal="0.0">
-	  <photometry emag_bp="%%%" emag_g="%%%" emag_gg="%%%" emag_i="%%%" emag_r="%%%" emag_rp="%%%" mag_bp="%%%" mag_g="%%%" mag_gg="%%%" mag_i="%%%" mag_r="%%%" mag_rp="%%%"/>
-	</target>
-	<target cname="%%%" ifu_spaxel="%%%" ifu_pa="%%%" targcat="WC_S4" targclass="%%%" targdec="-3.8808" targepoch="2015.5" targid="PGC_1065694" targname="CLUSTER1" targpmdec="" targpmra="" targprio="1.0" targprog="LR" targra="316.5483" targsrvy="WC" targuse="T" targx="%%%" targy="%%%" targparal="0.0">
-	  <photometry emag_bp="%%%" emag_g="%%%" emag_gg="%%%" emag_i="%%%" emag_r="%%%" emag_rp="%%%" mag_bp="%%%" mag_g="%%%" mag_gg="%%%" mag_i="%%%" mag_r="%%%" mag_rp="%%%"/>
-	</target>
-	<target cname="%%%" ifu_spaxel="%%%" ifu_pa="%%%" targcat="WC_S4" targclass="%%%" targdec="-4.9186" targepoch="2015.5" targid="PGC_1051735" targname="CLUSTER1" targpmdec="" targpmra="" targprio="1.0" targprog="LR" targra="316.7125" targsrvy="WC" targuse="T" targx="%%%" targy="%%%" targparal="0.0">
-	  <photometry emag_bp="%%%" emag_g="%%%" emag_gg="%%%" emag_i="%%%" emag_r="%%%" emag_rp="%%%" mag_bp="%%%" mag_g="%%%" mag_gg="%%%" mag_i="%%%" mag_r="%%%" mag_rp="%%%"/>
-	</target>
-	<target cname="%%%" ifu_spaxel="%%%" ifu_pa="%%%" targcat="WC_S4" targclass="%%%" targdec="-4.7664" targepoch="2015.5" targid="PGC_1053791" targname="CLUSTER1" targpmdec="" targpmra="" targprio="1.0" targprog="LR" targra="316.4896" targsrvy="WC" targuse="T" targx="%%%" targy="%%%" targparal="0.0">
-	  <photometry emag_bp="%%%" emag_g="%%%" emag_gg="%%%" emag_i="%%%" emag_r="%%%" emag_rp="%%%" mag_bp="%%%" mag_g="%%%" mag_gg="%%%" mag_i="%%%" mag_r="%%%" mag_rp="%%%"/>
-	</target>
-	<target cname="%%%" ifu_spaxel="%%%" ifu_pa="%%%" targcat="WC_S4" targclass="%%%" targdec="-4.3089" targepoch="2015.5" targid="PGC_1060024" targname="CLUSTER1" targpmdec="" targpmra="" targprio="1.0" targprog="LR" targra="316.1362" targsrvy="WC" targuse="T" targx="%%%" targy="%%%" targparal="0.0">
-	  <photometry emag_bp="%%%" emag_g="%%%" emag_gg="%%%" emag_i="%%%" emag_r="%%%" emag_rp="%%%" mag_bp="%%%" mag_g="%%%" mag_gg="%%%" mag_i="%%%" mag_r="%%%" mag_rp="%%%"/>
-	</target>
-	<target cname="%%%" ifu_spaxel="%%%" ifu_pa="%%%" targcat="WC_S4" targclass="%%%" targdec="-4.315" targepoch="2015.5" targid="PGC_1059931" targname="CLUSTER1" targpmdec="" targpmra="" targprio="1.0" targprog="LR" targra="316.9229" targsrvy="WC" targuse="T" targx="%%%" targy="%%%" targparal="0.0">
-	  <photometry emag_bp="%%%" emag_g="%%%" emag_gg="%%%" emag_i="%%%" emag_r="%%%" emag_rp="%%%" mag_bp="%%%" mag_g="%%%" mag_gg="%%%" mag_i="%%%" mag_r="%%%" mag_rp="%%%"/>
-	</target>
-	<target cname="%%%" ifu_spaxel="%%%" ifu_pa="%%%" targcat="WC_S4" targclass="%%%" targdec="-4.0897" targepoch="2015.5" targid="PGC_1063030" targname="CLUSTER1" targpmdec="" targpmra="" targprio="1.0" targprog="LR" targra="315.6946" targsrvy="WC" targuse="T" targx="%%%" targy="%%%" targparal="0.0">
-	  <photometry emag_bp="%%%" emag_g="%%%" emag_gg="%%%" emag_i="%%%" emag_r="%%%" emag_rp="%%%" mag_bp="%%%" mag_g="%%%" mag_gg="%%%" mag_i="%%%" mag_r="%%%" mag_rp="%%%"/>
-	</target>
-	<target cname="%%%" ifu_spaxel="%%%" ifu_pa="%%%" targcat="WC_S4" targclass="%%%" targdec="-4.7797" targepoch="2015.5" targid="PGC_1053595" targname="CLUSTER1" targpmdec="" targpmra="" targprio="1.0" targprog="LR" targra="316.9179" targsrvy="WC" targuse="T" targx="%%%" targy="%%%" targparal="0.0">
-	  <photometry emag_bp="%%%" emag_g="%%%" emag_gg="%%%" emag_i="%%%" emag_r="%%%" emag_rp="%%%" mag_bp="%%%" mag_g="%%%" mag_gg="%%%" mag_i="%%%" mag_r="%%%" mag_rp="%%%"/>
-	</target>
-	<target cname="%%%" ifu_spaxel="%%%" ifu_pa="%%%" targcat="WC_S4" targclass="%%%" targdec="-4.6247" targepoch="2015.5" targid="PGC_1055624" targname="CLUSTER1" targpmdec="" targpmra="" targprio="1.0" targprog="LR" targra="316.0612" targsrvy="WC" targuse="T" targx="%%%" targy="%%%" targparal="0.0">
-	  <photometry emag_bp="%%%" emag_g="%%%" emag_gg="%%%" emag_i="%%%" emag_r="%%%" emag_rp="%%%" mag_bp="%%%" mag_g="%%%" mag_gg="%%%" mag_i="%%%" mag_r="%%%" mag_rp="%%%"/>
-	</target>
-	<target cname="%%%" ifu_spaxel="%%%" ifu_pa="%%%" targcat="WC_S4" targclass="%%%" targdec="-5.0761" targepoch="2015.5" targid="PGC_1049654" targname="CLUSTER1" targpmdec="" targpmra="" targprio="1.0" targprog="LR" targra="316.7354" targsrvy="WC" targuse="T" targx="%%%" targy="%%%" targparal="0.0">
-	  <photometry emag_bp="%%%" emag_g="%%%" emag_gg="%%%" emag_i="%%%" emag_r="%%%" emag_rp="%%%" mag_bp="%%%" mag_g="%%%" mag_gg="%%%" mag_i="%%%" mag_r="%%%" mag_rp="%%%"/>
-	</target>
-	<target cname="%%%" ifu_spaxel="%%%" ifu_pa="%%%" targcat="WC_S4" targclass="%%%" targdec="-4.2647" targepoch="2015.5" targid="PGC_1060631" targname="CLUSTER1" targpmdec="" targpmra="" targprio="1.0" targprog="LR" targra="316.2367" targsrvy="WC" targuse="T" targx="%%%" targy="%%%" targparal="0.0">
-	  <photometry emag_bp="%%%" emag_g="%%%" emag_gg="%%%" emag_i="%%%" emag_r="%%%" emag_rp="%%%" mag_bp="%%%" mag_g="%%%" mag_gg="%%%" mag_i="%%%" mag_r="%%%" mag_rp="%%%"/>
-	</target>
-	<target cname="%%%" ifu_spaxel="%%%" ifu_pa="%%%" targcat="WC_S4" targclass="%%%" targdec="-4.4497" targepoch="2015.5" targid="PGC_1058049" targname="CLUSTER1" targpmdec="" targpmra="" targprio="1.0" targprog="LR" targra="316.5967" targsrvy="WC" targuse="T" targx="%%%" targy="%%%" targparal="0.0">
-	  <photometry emag_bp="%%%" emag_g="%%%" emag_gg="%%%" emag_i="%%%" emag_r="%%%" emag_rp="%%%" mag_bp="%%%" mag_g="%%%" mag_gg="%%%" mag_i="%%%" mag_r="%%%" mag_rp="%%%"/>
-	</target>
-	<target cname="%%%" ifu_spaxel="%%%" ifu_pa="%%%" targcat="WC_S4" targclass="%%%" targdec="-4.5789" targepoch="2015.5" targid="PGC_1056295" targname="CLUSTER1" targpmdec="" targpmra="" targprio="1.0" targprog="LR" targra="316.9825" targsrvy="WC" targuse="T" targx="%%%" targy="%%%" targparal="0.0">
-=======
-	<target cname="%%%" configid="%%%" fibreid="%%%" ifu_spaxel="%%%" ifu_pa="%%%" targcat="WC_S4" targclass="%%%" targdec="-5.3525" targepoch="2015.5" targid="PGC_91697" targname="CLUSTER1" targpmdec="" targpmra="" targprio="1" targprog="LR" targra="316.9558" targsrvy="WC" targuse="T" targx="%%%" targy="%%%" targparal="0.0">
-	  <photometry emag_bp="%%%" emag_g="%%%" emag_gg="%%%" emag_i="%%%" emag_r="%%%" emag_rp="%%%" mag_bp="%%%" mag_g="%%%" mag_gg="%%%" mag_i="%%%" mag_r="%%%" mag_rp="%%%"/>
-	</target>
-	<target cname="%%%" configid="%%%" fibreid="%%%" ifu_spaxel="%%%" ifu_pa="%%%" targcat="WC_S4" targclass="%%%" targdec="-5.1131" targepoch="2015.5" targid="PGC_65950" targname="CLUSTER1" targpmdec="" targpmra="" targprio="1" targprog="LR" targra="315.5608" targsrvy="WC" targuse="T" targx="%%%" targy="%%%" targparal="0.0">
-	  <photometry emag_bp="%%%" emag_g="%%%" emag_gg="%%%" emag_i="%%%" emag_r="%%%" emag_rp="%%%" mag_bp="%%%" mag_g="%%%" mag_gg="%%%" mag_i="%%%" mag_r="%%%" mag_rp="%%%"/>
-	</target>
-	<target cname="%%%" configid="%%%" fibreid="%%%" ifu_spaxel="%%%" ifu_pa="%%%" targcat="WC_S4" targclass="%%%" targdec="-4.9278" targepoch="2015.5" targid="PGC_1051614" targname="CLUSTER1" targpmdec="" targpmra="" targprio="1" targprog="LR" targra="315.9079" targsrvy="WC" targuse="T" targx="%%%" targy="%%%" targparal="0.0">
-	  <photometry emag_bp="%%%" emag_g="%%%" emag_gg="%%%" emag_i="%%%" emag_r="%%%" emag_rp="%%%" mag_bp="%%%" mag_g="%%%" mag_gg="%%%" mag_i="%%%" mag_r="%%%" mag_rp="%%%"/>
-	</target>
-	<target cname="%%%" configid="%%%" fibreid="%%%" ifu_spaxel="%%%" ifu_pa="%%%" targcat="WC_S4" targclass="%%%" targdec="-5.1475" targepoch="2015.5" targid="PGC_1048686" targname="CLUSTER1" targpmdec="" targpmra="" targprio="1" targprog="LR" targra="315.8575" targsrvy="WC" targuse="T" targx="%%%" targy="%%%" targparal="0.0">
-	  <photometry emag_bp="%%%" emag_g="%%%" emag_gg="%%%" emag_i="%%%" emag_r="%%%" emag_rp="%%%" mag_bp="%%%" mag_g="%%%" mag_gg="%%%" mag_i="%%%" mag_r="%%%" mag_rp="%%%"/>
-	</target>
-	<target cname="%%%" configid="%%%" fibreid="%%%" ifu_spaxel="%%%" ifu_pa="%%%" targcat="WC_S4" targclass="%%%" targdec="-4.4014" targepoch="2015.5" targid="PGC_1058689" targname="CLUSTER1" targpmdec="" targpmra="" targprio="1" targprog="LR" targra="315.67" targsrvy="WC" targuse="T" targx="%%%" targy="%%%" targparal="0.0">
-	  <photometry emag_bp="%%%" emag_g="%%%" emag_gg="%%%" emag_i="%%%" emag_r="%%%" emag_rp="%%%" mag_bp="%%%" mag_g="%%%" mag_gg="%%%" mag_i="%%%" mag_r="%%%" mag_rp="%%%"/>
-	</target>
-	<target cname="%%%" configid="%%%" fibreid="%%%" ifu_spaxel="%%%" ifu_pa="%%%" targcat="WC_S4" targclass="%%%" targdec="-5.4644" targepoch="2015.5" targid="PGC_1044404" targname="CLUSTER1" targpmdec="" targpmra="" targprio="1" targprog="LR" targra="316.6396" targsrvy="WC" targuse="T" targx="%%%" targy="%%%" targparal="0.0">
-	  <photometry emag_bp="%%%" emag_g="%%%" emag_gg="%%%" emag_i="%%%" emag_r="%%%" emag_rp="%%%" mag_bp="%%%" mag_g="%%%" mag_gg="%%%" mag_i="%%%" mag_r="%%%" mag_rp="%%%"/>
-	</target>
-	<target cname="%%%" configid="%%%" fibreid="%%%" ifu_spaxel="%%%" ifu_pa="%%%" targcat="WC_S4" targclass="%%%" targdec="-5.4" targepoch="2015.5" targid="PGC_1045221" targname="CLUSTER1" targpmdec="" targpmra="" targprio="1" targprog="LR" targra="316.2858" targsrvy="WC" targuse="T" targx="%%%" targy="%%%" targparal="0.0">
-	  <photometry emag_bp="%%%" emag_g="%%%" emag_gg="%%%" emag_i="%%%" emag_r="%%%" emag_rp="%%%" mag_bp="%%%" mag_g="%%%" mag_gg="%%%" mag_i="%%%" mag_r="%%%" mag_rp="%%%"/>
-	</target>
-	<target cname="%%%" configid="%%%" fibreid="%%%" ifu_spaxel="%%%" ifu_pa="%%%" targcat="WC_S4" targclass="%%%" targdec="-4.6878" targepoch="2015.5" targid="PGC_1054814" targname="CLUSTER1" targpmdec="" targpmra="" targprio="1" targprog="LR" targra="316.7646" targsrvy="WC" targuse="T" targx="%%%" targy="%%%" targparal="0.0">
-	  <photometry emag_bp="%%%" emag_g="%%%" emag_gg="%%%" emag_i="%%%" emag_r="%%%" emag_rp="%%%" mag_bp="%%%" mag_g="%%%" mag_gg="%%%" mag_i="%%%" mag_r="%%%" mag_rp="%%%"/>
-	</target>
-	<target cname="%%%" configid="%%%" fibreid="%%%" ifu_spaxel="%%%" ifu_pa="%%%" targcat="WC_S4" targclass="%%%" targdec="-5.6722" targepoch="2015.5" targid="PGC_1041786" targname="CLUSTER1" targpmdec="" targpmra="" targprio="1" targprog="LR" targra="316.3958" targsrvy="WC" targuse="T" targx="%%%" targy="%%%" targparal="0.0">
-	  <photometry emag_bp="%%%" emag_g="%%%" emag_gg="%%%" emag_i="%%%" emag_r="%%%" emag_rp="%%%" mag_bp="%%%" mag_g="%%%" mag_gg="%%%" mag_i="%%%" mag_r="%%%" mag_rp="%%%"/>
-	</target>
-	<target cname="%%%" configid="%%%" fibreid="%%%" ifu_spaxel="%%%" ifu_pa="%%%" targcat="WC_S4" targclass="%%%" targdec="-5.1933" targepoch="2015.5" targid="PGC_1048019" targname="CLUSTER1" targpmdec="" targpmra="" targprio="1" targprog="LR" targra="316.705" targsrvy="WC" targuse="T" targx="%%%" targy="%%%" targparal="0.0">
-	  <photometry emag_bp="%%%" emag_g="%%%" emag_gg="%%%" emag_i="%%%" emag_r="%%%" emag_rp="%%%" mag_bp="%%%" mag_g="%%%" mag_gg="%%%" mag_i="%%%" mag_r="%%%" mag_rp="%%%"/>
-	</target>
-	<target cname="%%%" configid="%%%" fibreid="%%%" ifu_spaxel="%%%" ifu_pa="%%%" targcat="WC_S4" targclass="%%%" targdec="-3.8808" targepoch="2015.5" targid="PGC_1065694" targname="CLUSTER1" targpmdec="" targpmra="" targprio="1" targprog="LR" targra="316.5483" targsrvy="WC" targuse="T" targx="%%%" targy="%%%" targparal="0.0">
-	  <photometry emag_bp="%%%" emag_g="%%%" emag_gg="%%%" emag_i="%%%" emag_r="%%%" emag_rp="%%%" mag_bp="%%%" mag_g="%%%" mag_gg="%%%" mag_i="%%%" mag_r="%%%" mag_rp="%%%"/>
-	</target>
-	<target cname="%%%" configid="%%%" fibreid="%%%" ifu_spaxel="%%%" ifu_pa="%%%" targcat="WC_S4" targclass="%%%" targdec="-4.9186" targepoch="2015.5" targid="PGC_1051735" targname="CLUSTER1" targpmdec="" targpmra="" targprio="1" targprog="LR" targra="316.7125" targsrvy="WC" targuse="T" targx="%%%" targy="%%%" targparal="0.0">
-	  <photometry emag_bp="%%%" emag_g="%%%" emag_gg="%%%" emag_i="%%%" emag_r="%%%" emag_rp="%%%" mag_bp="%%%" mag_g="%%%" mag_gg="%%%" mag_i="%%%" mag_r="%%%" mag_rp="%%%"/>
-	</target>
-	<target cname="%%%" configid="%%%" fibreid="%%%" ifu_spaxel="%%%" ifu_pa="%%%" targcat="WC_S4" targclass="%%%" targdec="-4.7664" targepoch="2015.5" targid="PGC_1053791" targname="CLUSTER1" targpmdec="" targpmra="" targprio="1" targprog="LR" targra="316.4896" targsrvy="WC" targuse="T" targx="%%%" targy="%%%" targparal="0.0">
-	  <photometry emag_bp="%%%" emag_g="%%%" emag_gg="%%%" emag_i="%%%" emag_r="%%%" emag_rp="%%%" mag_bp="%%%" mag_g="%%%" mag_gg="%%%" mag_i="%%%" mag_r="%%%" mag_rp="%%%"/>
-	</target>
-	<target cname="%%%" configid="%%%" fibreid="%%%" ifu_spaxel="%%%" ifu_pa="%%%" targcat="WC_S4" targclass="%%%" targdec="-4.3089" targepoch="2015.5" targid="PGC_1060024" targname="CLUSTER1" targpmdec="" targpmra="" targprio="1" targprog="LR" targra="316.1362" targsrvy="WC" targuse="T" targx="%%%" targy="%%%" targparal="0.0">
-	  <photometry emag_bp="%%%" emag_g="%%%" emag_gg="%%%" emag_i="%%%" emag_r="%%%" emag_rp="%%%" mag_bp="%%%" mag_g="%%%" mag_gg="%%%" mag_i="%%%" mag_r="%%%" mag_rp="%%%"/>
-	</target>
-	<target cname="%%%" configid="%%%" fibreid="%%%" ifu_spaxel="%%%" ifu_pa="%%%" targcat="WC_S4" targclass="%%%" targdec="-4.315" targepoch="2015.5" targid="PGC_1059931" targname="CLUSTER1" targpmdec="" targpmra="" targprio="1" targprog="LR" targra="316.9229" targsrvy="WC" targuse="T" targx="%%%" targy="%%%" targparal="0.0">
-	  <photometry emag_bp="%%%" emag_g="%%%" emag_gg="%%%" emag_i="%%%" emag_r="%%%" emag_rp="%%%" mag_bp="%%%" mag_g="%%%" mag_gg="%%%" mag_i="%%%" mag_r="%%%" mag_rp="%%%"/>
-	</target>
-	<target cname="%%%" configid="%%%" fibreid="%%%" ifu_spaxel="%%%" ifu_pa="%%%" targcat="WC_S4" targclass="%%%" targdec="-4.0897" targepoch="2015.5" targid="PGC_1063030" targname="CLUSTER1" targpmdec="" targpmra="" targprio="1" targprog="LR" targra="315.6946" targsrvy="WC" targuse="T" targx="%%%" targy="%%%" targparal="0.0">
-	  <photometry emag_bp="%%%" emag_g="%%%" emag_gg="%%%" emag_i="%%%" emag_r="%%%" emag_rp="%%%" mag_bp="%%%" mag_g="%%%" mag_gg="%%%" mag_i="%%%" mag_r="%%%" mag_rp="%%%"/>
-	</target>
-	<target cname="%%%" configid="%%%" fibreid="%%%" ifu_spaxel="%%%" ifu_pa="%%%" targcat="WC_S4" targclass="%%%" targdec="-4.7797" targepoch="2015.5" targid="PGC_1053595" targname="CLUSTER1" targpmdec="" targpmra="" targprio="1" targprog="LR" targra="316.9179" targsrvy="WC" targuse="T" targx="%%%" targy="%%%" targparal="0.0">
-	  <photometry emag_bp="%%%" emag_g="%%%" emag_gg="%%%" emag_i="%%%" emag_r="%%%" emag_rp="%%%" mag_bp="%%%" mag_g="%%%" mag_gg="%%%" mag_i="%%%" mag_r="%%%" mag_rp="%%%"/>
-	</target>
-	<target cname="%%%" configid="%%%" fibreid="%%%" ifu_spaxel="%%%" ifu_pa="%%%" targcat="WC_S4" targclass="%%%" targdec="-4.6247" targepoch="2015.5" targid="PGC_1055624" targname="CLUSTER1" targpmdec="" targpmra="" targprio="1" targprog="LR" targra="316.0612" targsrvy="WC" targuse="T" targx="%%%" targy="%%%" targparal="0.0">
-	  <photometry emag_bp="%%%" emag_g="%%%" emag_gg="%%%" emag_i="%%%" emag_r="%%%" emag_rp="%%%" mag_bp="%%%" mag_g="%%%" mag_gg="%%%" mag_i="%%%" mag_r="%%%" mag_rp="%%%"/>
-	</target>
-	<target cname="%%%" configid="%%%" fibreid="%%%" ifu_spaxel="%%%" ifu_pa="%%%" targcat="WC_S4" targclass="%%%" targdec="-5.0761" targepoch="2015.5" targid="PGC_1049654" targname="CLUSTER1" targpmdec="" targpmra="" targprio="1" targprog="LR" targra="316.7354" targsrvy="WC" targuse="T" targx="%%%" targy="%%%" targparal="0.0">
-	  <photometry emag_bp="%%%" emag_g="%%%" emag_gg="%%%" emag_i="%%%" emag_r="%%%" emag_rp="%%%" mag_bp="%%%" mag_g="%%%" mag_gg="%%%" mag_i="%%%" mag_r="%%%" mag_rp="%%%"/>
-	</target>
-	<target cname="%%%" configid="%%%" fibreid="%%%" ifu_spaxel="%%%" ifu_pa="%%%" targcat="WC_S4" targclass="%%%" targdec="-4.2647" targepoch="2015.5" targid="PGC_1060631" targname="CLUSTER1" targpmdec="" targpmra="" targprio="1" targprog="LR" targra="316.2367" targsrvy="WC" targuse="T" targx="%%%" targy="%%%" targparal="0.0">
-	  <photometry emag_bp="%%%" emag_g="%%%" emag_gg="%%%" emag_i="%%%" emag_r="%%%" emag_rp="%%%" mag_bp="%%%" mag_g="%%%" mag_gg="%%%" mag_i="%%%" mag_r="%%%" mag_rp="%%%"/>
-	</target>
-	<target cname="%%%" configid="%%%" fibreid="%%%" ifu_spaxel="%%%" ifu_pa="%%%" targcat="WC_S4" targclass="%%%" targdec="-4.4497" targepoch="2015.5" targid="PGC_1058049" targname="CLUSTER1" targpmdec="" targpmra="" targprio="1" targprog="LR" targra="316.5967" targsrvy="WC" targuse="T" targx="%%%" targy="%%%" targparal="0.0">
-	  <photometry emag_bp="%%%" emag_g="%%%" emag_gg="%%%" emag_i="%%%" emag_r="%%%" emag_rp="%%%" mag_bp="%%%" mag_g="%%%" mag_gg="%%%" mag_i="%%%" mag_r="%%%" mag_rp="%%%"/>
-	</target>
-	<target cname="%%%" configid="%%%" fibreid="%%%" ifu_spaxel="%%%" ifu_pa="%%%" targcat="WC_S4" targclass="%%%" targdec="-4.5789" targepoch="2015.5" targid="PGC_1056295" targname="CLUSTER1" targpmdec="" targpmra="" targprio="1" targprog="LR" targra="316.9825" targsrvy="WC" targuse="T" targx="%%%" targy="%%%" targparal="0.0">
->>>>>>> 16b8c5b1
-	  <photometry emag_bp="%%%" emag_g="%%%" emag_gg="%%%" emag_i="%%%" emag_r="%%%" emag_rp="%%%" mag_bp="%%%" mag_g="%%%" mag_gg="%%%" mag_i="%%%" mag_r="%%%" mag_rp="%%%"/>
-	</target>
-	
-      </field>
-  </fields>
-
-    </observation> 
-</root>
+<?xml version="1.0" encoding="utf-8" ?>  
+
+<root author="jairomendezabreu@gmail.com" cc_report="daniela.bettoni@oapd.inaf.it,jalfonso@iac.es" report_verbosity="1" version="1.13">
+  <!--
+      This file represents a blank XML template (version indicated in <root>) that is ready to be filled with:
+
+      1. Instrument configuration information
+      2. Field observing constraints approprate to the...
+      3. ...targets from "protofield" FITS files containing ~1500-2000 targets (for MOS)
+
+      The SWG should create a page detailing the possible instrumental
+      configurations and observing condition constraints to aid catalogue construction.
+
+      A service that allows a series of radio buttons to be fixed that
+      then outputs the correct PROGTEMP and OBSTEMP should be
+      provided.
+  -->
+  
+  <programme>
+    <!-- Historical note:
+	 This component is the ProgrammeDefinition XML: it must inserted by the SWG at .fits -> .xml converter stage
+	 (prior to running configure).
+
+         Each target has a PROGTEMP value, which defines:
+
+         PROGTEMP = "NORBI.X"
+	 N = i(N)strument configuration
+	 O = (O)B length
+	 R = (R)ed arm exposure code
+	 B = (B)lue arm exposure code
+	 I = B(I)nning in the spectral direction
+	 X = Conte(X)tual OB actions (duplicate X times, dither pattern X times...)
+
+         The per-target PROGTEMP values are grouped prior to when a concatenated "master catalogue" is created, so  
+	 that targets with common PROGTEMP are observed in the same field.
+
+    -->
+    <spectrograph>
+      <red_Arm VPH="VPH1" binning_X="1" binning_Y="4" resolution="low" speed="slow" />
+      <blue_Arm VPH="VPH1" binning_X="1" binning_Y="4" resolution="low" speed="slow" />
+      <!-- 
+
+         i(N)strument configuration: translated into "type", "VPH" etc, eg:                  [NORBI.X]
+         =============================                                                        ^
+         PROGTEMP     type    resolution   red_Arm   blue_Arm
+	 1****.*      "MOS"   "low"        "VPH1"    "VPH1"
+	 2****.*      "MOS"   "high"       "VPH2"    "VPH2"
+	 3****.*      "MOS"   "high"       "VPH2"    "VPH3"
+	 4****.*      "LIFU"  "low"        "VPH1"    "VPH1"
+	 5****.*      "LIFU"  "high"       "VPH2"    "VPH2"
+	 6****.*      "LIFU"  "high"       "VPH2"    "VPH3"
+	 7****.*      "mIFU"  "low"        "VPH1"    "VPH1"
+	 8****.*      "mIFU"  "high"       "VPH2"    "VPH2"
+	 9****.*      "mIFU"  "high"       "VPH2"    "VPH3"
+
+	 Some elements remain unchanged: readout is always "slow", spatial binning is always = 1x.
+
+	 B(I)nning in the spectral direction:                                                [NORBI.X]
+         =============================                                                            ^
+         PROGTEMP     spectral binning
+	 ****1.*      1x
+	 ****2.*      2x
+	 ****3.*      3x
+	 ****4.*      4x
+
+         (all other values forbidden)
+
+
+        spectrograph: defines the the configuration for both arms of the Spectrograph
+        (both arms are mandatory)        
+        (all attributes mandatory)
+        
+        speed: arm readout speed for the program.Possible values "fast", "slow"                                              [fixed in template]
+        resolution:  arm resolution for the program. Possible values are "low", "high"                                       [defined by PROGTEMP]
+        binning_X: arm detector binning in spatial direction for the program. Possible values: "1","2","3","4" (pixels).     [fixed in template]
+        binning_Y: arm detector binning in spectral direction for the program. Possible values: "1","2","3","4" (pixels).    [defined by PROGTEMP]
+        VPH: Arm Grating; Possible Values are "n/a", "vph1","vph2" and "vp33". ("vph3" only for Blue Arm)                    [defined by PROGTEMP]
+      -->
+    </spectrograph>
+    <exposures>
+
+      <!-- The SWG should provide for a limited number of observing templates ("Exposures") here, with a fixed calibration recipe.
+
+           (O)B length specifier:                                                            [NORBI.X]
+           ========================                                                            ^
+
+           OBs can either be total length* 30 minutes** (OB0), 1hr (OB1) or 2hr (OB2)
+
+           * The "length" here refers to total time on-target(s) (including. overheads) rather than time on-target. A 20-minute OB will
+	   generally comprise 17 minutes on-target and 3 minutes overhead.
+
+
+           ** 30 minute OBs could be used in cases where there is only a short amount of dark time left (end / start of the night)
+	   and/or for bright targets. Where condtions might only permit a further 30 minutes on MOS, OB0 could also be used. If
+	   conditions subsequently clear: there is a danger that the other plate might not have configured in time. One option is to
+	   repeat that 30 minute OB.
+	   
+	   (R)ed or (B)lue arm exposure code:                                                [NORBI.X]
+	   ==================================                                                   ^^
+
+           (NB. these are nominal for illustrative purposes and do not include r/o overhead in total OB execution time)
+
+	   As each arm can be independently read out, mixed templates are possible. This is encoded in the penultimate 2 chars in PROGTEMP,
+	   which correspond respectively to the Red and Blue arms:
+
+	   CODE   TEXP (min) per exposure     OB0      OB1      OB2
+	   0       -                          1x30     1x60m    1x120m
+	   1      60                          -        -        2x60m
+	   2      30                          -        2x30m    4x30m
+	   3      20                          -        3x20m    6x20m
+	   4      15                          2x15m    4x15m    8x15m
+	   5      12                          -        5x12m    10x12m
+	   6      10                          3x10m    6x10m    12x10m
+
+           In the Operational Rehearsals, we were using: 
+
+           PROGTEMP = "11331" (MOS, LR, R:3x20mins, B:3x20mins)
+           PROGTEMP = "22331" (MOS, HR-Blue, R:6x20mins, B:6x20mins)
+           PROGTEMP = "32331" (MOS, HR-Green, R:6x20mins, B:6x20mins)
+
+           Some RB combinations might be restricted due to excessive readout overheads, eg:
+
+           PROGTEMP = "22601" (MOS, HR-Blue, R:4x30mins, B:1x120m)
+	   The red arm here would incur an ~36 minute overhead readout penalty, and would not be completed at around the same time as the  arm.
+
+           In the below example, we show a typical LR OpR2 OB equivalent to PROGTEMP = "11331":
+
+      -->
+
+   <exposure arm="red" cal_lamp="1" cal_lamp_filter_A="1" cal_lamp_filter_B="1" exp_time="20" ff_ilu_1="0" ff_ilu_2="0" ff_ilu_3="0" order="1" type="flat" />
+   <exposure arm="blue" cal_lamp="1" cal_lamp_filter_A="1" cal_lamp_filter_B="1" exp_time="20" ff_ilu_1="0" ff_ilu_2="0" ff_ilu_3="0" order="1" type="flat" />
+   <exposure arm="red" cal_lamp="2" cal_lamp_filter_A="0" cal_lamp_filter_B="0" exp_time="25" ff_ilu_1="45" ff_ilu_2="34" ff_ilu_3="56" order="2" type="arc" />
+   <exposure arm="blue" cal_lamp="2" cal_lamp_filter_A="0" cal_lamp_filter_B="0" exp_time="25" ff_ilu_1="45" ff_ilu_2="34" ff_ilu_3="56" order="2" type="arc" />
+   <exposure arm="both" cal_lamp="0" cal_lamp_filter_A="0" cal_lamp_filter_B="0" exp_time="1020" ff_ilu_1="0" ff_ilu_2="0" ff_ilu_3="0" order="3" type="science" />
+   <exposure arm="both" cal_lamp="0" cal_lamp_filter_A="0" cal_lamp_filter_B="0" exp_time="1020" ff_ilu_1="0" ff_ilu_2="0" ff_ilu_3="0" order="4" type="science" />
+   <exposure arm="both" cal_lamp="0" cal_lamp_filter_A="0" cal_lamp_filter_B="0" exp_time="1020" ff_ilu_1="0" ff_ilu_2="0" ff_ilu_3="0" order="5" type="science" />
+   <exposure arm="red" cal_lamp="2" cal_lamp_filter_A="0" cal_lamp_filter_B="0" exp_time="25" ff_ilu_1="45" ff_ilu_2="34" ff_ilu_3="56" order="6" type="arc" />
+   <exposure arm="blue" cal_lamp="2" cal_lamp_filter_A="0" cal_lamp_filter_B="0" exp_time="25" ff_ilu_1="45" ff_ilu_2="34" ff_ilu_3="56" order="6" type="arc" />      
+
+      <!--
+	What do these values specifically mean?  
+	exposures:defines the exposures of the OBs belonging to this Programme (all attributes mandatory)
+        
+        order: Order of execution of the exposure                                                                                                [auto-generated by FITS -> XML code]
+        type: Exposure type. Possible values are: "Science", "arc", "flat", "bias", "standard"                                                   [auto-generated by FITS -> XML code]
+        arm: Arm to perform the observation with. Possible values: "both", "red", "blue".                                                        [fixed in template]
+        exp_time: Time of exposure (in secs).                                                                                                    [defined by PROGTEMP]
+        cal_lamp: Possible values are, "1", "2", "3", "4" corresponding  to the lamp chosen.                                                     [fixed in template]
+        cal_lamp_filter_A:Calibration lamp filter A: Possible values:"1", "2", "3",  "4", "5", "6" corresponding to the filter chosen.           [fixed in template]
+        cal_lamp_filter_B:Calibration lamp filter B position. Possible values:"1", "2", "3", "4", "5", "6" corresponding to the filter chosen.   [fixed in template]
+        ff_ilu_1:Arm flat field illumination Led 1. Possible values:[0-100] where 0  corresponds to Off and 100 to the max intensity.            [fixed in template]
+        ff_ilu_2:Arm flat field illumination Led 2. Possible values:[0-100] where 0  corresponds to Off and 100 to the max intensity.            [fixed in template]
+        ff_ilu_3:Arm flat field illumination Led 3. Possible values:[0-100] where 0  corresponds to Off and 100 to the max intensity.            [fixed in template]
+      -->
+    </exposures> 
+
+      <!-- Some surveys have specific requirements for dithering, repeat exposures etc. These are encoded in the contextual OB operations:
+
+           X = Conte(X)tual OB actions                                            [NORBI.X]
+           ===========================                                                   ^
+
+           This component is entirely optional - XMLChecking will not fail if there is no X value in the PROGTEMP.
+
+
+           Survey            X      Action
+           StePS             Any    Duplicate this OB the specified number of times (eg: 11331.7 = "duplicate this target configuration 7 times)
+	   SCIP              <4     Duplicate this OB the specified number of times. OBs must be time-linked to ensure <72 hrs between first and last
+	   IFUs (not LOFAR)  3,5,7  Initiate a dither sequence of 3,5 or 7 pointings
+	   LOFAR             Any    Duplicate this OB the specified number of times (eg: 61331.7 = "duplicate this target configuration 7 times)
+
+      -->
+
+  </programme>   
+
+  <observation name="125_psz1_A" progtemp="71334" ob_priority="1.0" coordinate_system="ICRS" obs_type="mIFU" trimester="2016B2" chained="False" obsgroup="%%%" obsgroup_validity="%%%" ob_class="science" pa="0.0" linkedgroup="%%%" casuid="-1" > <!-- [["name": identifier for this OB (OB-id?)]]-->
+
+    <configure config_file_version="%%%" configure_version="%%%" max_calibration="20" max_guide="8" max_sky="73" maximum_gate_angle="14.1" num_sky_fibres="740" plate="PLATE_B" plate_version="%%%" seed="%%%">
+    <conditions epoch="%%%" ha="%%%" pressure="%%%" relative_humidity="%%%" temperature="%%%" tlr="%%%" />
+    <hour_angle_limits earliest="%%%" latest="%%%" />
+  </configure>
+    <surveys>
+      <survey max_fibres="740" name="WC" priority="1.0" />
+      <!-- Set the per-field survey priorities based on the master fibre distribution policy
+	   max_fibres - should this be ignored / removed?
+      -->
+
+    </surveys>
+
+    <!-- The "obsconstraints" component must also inserted by the SWG at .fits -> .xml converter stage
+	 (prior to running configure). Each target has an OBSTEMP value, which defines:
+
+         OBSTEMP = "STAMB"
+	 S = (S)eeing
+	 T = (T)ransparency
+	 A = (A)irmass/elevation
+	 M = (M)oon distance            
+	 B = Sky (B)rightness   
+   
+         (NB. ICS-026, the Scheduler, also lists OB priority; survey and programme priorities as possible inputs
+         but does not list a moon distance constraint, whereas ICS-024, the OB manager, does)
+
+         Each will be divided into grades (A,B,C,D,E) with "A" being the best, "E", the worst. SWG will need to
+	 translate these into their numerical values, eg:
+
+         OBSTEMP = "AAAAA"
+	 S = "A" -> seeing_max="1.3"
+	 T = "A" -> transparency_min="0.9"
+	 A = "A" -> elevation_min="65.0"
+         M = "A" -> moondist_min="120"
+	 B = "A" -> skybright_max="21.9"
+
+    --> 
+    <obsconstraints elevation_min="33.75" moondist_min="0" obstemp="IAEEB" seeing_max="1.5" skybright_max="21.5" transparency_min="0.8" />
+    <dithering apply_dither="3"/>
+    <offsets offset_step_dec="%%%" offset_step_ra="%%%" />
+    <!--
+
+    Example targets below taken from ICD-025 (Configure XML definition), including a few corrections to XML.
+    
+    --> 
+    <fields>
+      <field Dec_d="-4.71060356792" RA_d="316.369609537" order="3">
+
+	<!-- The guide stars -->
+	<target cname="WVE_21091716-0457340" targcat="Guides_S4.fits" targclass="STAR" targdec="-4.9594426" targepoch="2015.5" targid="6912080947526457344" targname="guide_12278_490" targparal="0.758" targpmdec="-5.484" targpmra="-0.937" targprio="10.0" targprog="" targra="317.3215207" targsrvy="GUIDES" targuse="G" targx="-16.9440187014" targy="4.42933477102">
+	  <photometry emag_bp="0.01" emag_g="" emag_gg="0.001" emag_i="" emag_r="" emag_rp="0.007" mag_bp="15.703" mag_g="" mag_gg="15.297" mag_i="" mag_r="" mag_rp="14.709"/>
+	</target>
+	<target cname="WVE_21092791-0438500" targcat="Guides_S4.fits" targclass="STAR" targdec="-4.6472301" targepoch="2015.5" targid="6912106721625236480" targname="guide_12278_492" targparal="1.105" targpmdec="-1.862" targpmra="3.12" targprio="10.0" targprog="" targra="317.366274" targsrvy="GUIDES" targuse="G" targx="-17.7406274414" targy="-1.12804772898">
+	  <photometry emag_bp="0.005" emag_g="" emag_gg="0.001" emag_i="" emag_r="" emag_rp="0.002" mag_bp="15.863" mag_g="" mag_gg="15.382" mag_i="" mag_r="" mag_rp="14.708"/>
+	</target>
+	<target cname="WVE_21084167-0411470" targcat="Guides_S4.fits" targclass="STAR" targdec="-4.1964009" targepoch="2015.5" targid="6912556078283760768" targname="guide_12279_59" targparal="0.855" targpmdec="-4.381" targpmra="-1.291" targprio="10.0" targprog="" targra="317.173615" targsrvy="GUIDES" targuse="G" targx="-14.3112972414" targy="-9.15280748898">
+	  <photometry emag_bp="0.002" emag_g="" emag_gg="0.0" emag_i="" emag_r="" emag_rp="0.002" mag_bp="15.648" mag_g="" mag_gg="15.243" mag_i="" mag_r="" mag_rp="14.684"/>
+	</target>
+	<target cname="WVE_21035464-0535555" targcat="Guides_S4.fits" targclass="STAR" targdec="-5.5987396" targepoch="2015.5" targid="6911971344256088576" targname="guide_12278_146" targparal="0.721" targpmdec="-3.565" targpmra="2.268" targprio="10.0" targprog="" targra="315.9776672" targsrvy="GUIDES" targuse="G" targx="6.9765735986" targy="15.808821371">
+	  <photometry emag_bp="0.003" emag_g="" emag_gg="0.0" emag_i="" emag_r="" emag_rp="0.002" mag_bp="15.333" mag_g="" mag_gg="15.051" mag_i="" mag_r="" mag_rp="14.603"/>
+	</target>
+	<target cname="WVE_21020650-0415151" targcat="Guides_S4.fits" targclass="STAR" targdec="-4.2541811" targepoch="2015.5" targid="6915322861856359936" targname="guide_12284_487" targparal="0.833" targpmdec="-1.941" targpmra="-0.604" targprio="10.0" targprog="" targra="315.5270988" targsrvy="GUIDES" targuse="G" targx="14.9966911186" targy="-8.12431992898">
+	  <photometry emag_bp="0.004" emag_g="" emag_gg="0.001" emag_i="" emag_r="" emag_rp="0.001" mag_bp="15.381" mag_g="" mag_gg="15.02" mag_i="" mag_r="" mag_rp="14.493"/>
+	</target>
+	<target cname="WVE_21055356-0541029" targcat="Guides_S4.fits" targclass="STAR" targdec="-5.6841456" targepoch="2015.5" targid="6911913963493060480" targname="guide_12278_305" targparal="1.009" targpmdec="-5.844" targpmra="-4.637" targprio="10.0" targprog="" targra="316.4731794" targsrvy="GUIDES" targuse="G" targx="-1.8435435614" targy="17.329048171">
+	  <photometry emag_bp="0.003" emag_g="" emag_gg="0.0" emag_i="" emag_r="" emag_rp="0.002" mag_bp="14.853" mag_g="" mag_gg="14.519" mag_i="" mag_r="" mag_rp="14.023"/>
+	</target>
+	<target cname="WVE_21091292-0430068" targcat="Guides_S4.fits" targclass="STAR" targdec="-4.501898" targepoch="2015.5" targid="6912156715044579968" targname="guide_12278_487" targparal="0.496" targpmdec="4.128" targpmra="3.707" targprio="10.0" targprog="" targra="317.3038341" targsrvy="GUIDES" targuse="G" targx="-16.6291972214" targy="-3.71495910898">
+	  <photometry emag_bp="0.002" emag_g="" emag_gg="0.0" emag_i="" emag_r="" emag_rp="0.002" mag_bp="15.207" mag_g="" mag_gg="14.847" mag_i="" mag_r="" mag_rp="14.323"/>
+	</target>
+	<target cname="WVE_21014427-0500346" targcat="Guides_S4.fits" targclass="STAR" targdec="-5.0096163" targepoch="2015.5" targid="6912205162275919872" targname="guide_12278_26" targparal="0.628" targpmdec="-9.48" targpmra="-1.742" targprio="10.0" targprog="" targra="315.4344609" targsrvy="GUIDES" targuse="G" targx="16.6456457386" targy="5.32242663102">
+	  <photometry emag_bp="0.003" emag_g="" emag_gg="0.0" emag_i="" emag_r="" emag_rp="0.002" mag_bp="15.376" mag_g="" mag_gg="14.921" mag_i="" mag_r="" mag_rp="14.32"/>
+	</target>
+
+	<!-- The sky bundle -->
+
+	<!-- -\- I think this is generated at point of configure, so we don't need to add this! -->
+
+	<!-- <target targx="%%%" targy="%%%" cname="" targid="%%%" targra="%%%" targdec="%%%" targpmra="%%%" targpmdec="%%%" targprio="%%%" targuse="S" targsrvy="%%%" targname="%%%" targprog="%%%" targclass="%%%" targcat="%%%" targepoch="%%%" ifu_spaxel="C03" ifu_pa="%%%" automatic="%%%" targparal="0.0"/> -->
+
+	<!-- The white dwarf bundle -->
+	<target cname="WVE_21074339-0511305" ifu_spaxel="%%%" ifu_pa="%%%" targcat="WD_S4" targclass="STAR" targdec="-5.1918001" targepoch="2015.5" targid="WD340676" targname="da006500_800.dat" targparal="17.637" targpmdec="30.11" targpmra="26.512" targprio="10.0" targprog="" targra="316.9308009" targsrvy="WD" targuse="C" targx="%%%" targy="%%%">
+	  <photometry emag_bp="0.002" emag_g="" emag_gg="0.002" emag_i="" emag_r="" emag_rp="0.002" mag_bp="17.694" mag_g="" mag_gg="17.479" mag_i="" mag_r="" mag_rp="17.088"/>
+	</target>
+
+	<!-- At least 18 science targets -->
+
+
+	<target cname="%%%" ifu_spaxel="%%%" ifu_pa="%%%" targcat="WC_S4" targclass="%%%" targdec="-5.3525" targepoch="2015.5" targid="PGC_91697" targname="CLUSTER1" targpmdec="" targpmra="" targprio="1.0" targprog="LR" targra="316.9558" targsrvy="WC" targuse="T" targx="%%%" targy="%%%" targparal="0.0">
+	  <photometry emag_bp="%%%" emag_g="%%%" emag_gg="%%%" emag_i="%%%" emag_r="%%%" emag_rp="%%%" mag_bp="%%%" mag_g="%%%" mag_gg="%%%" mag_i="%%%" mag_r="%%%" mag_rp="%%%"/>
+	</target>
+	<target cname="%%%" ifu_spaxel="%%%" ifu_pa="%%%" targcat="WC_S4" targclass="%%%" targdec="-5.1131" targepoch="2015.5" targid="PGC_65950" targname="CLUSTER1" targpmdec="" targpmra="" targprio="1.0" targprog="LR" targra="315.5608" targsrvy="WC" targuse="T" targx="%%%" targy="%%%" targparal="0.0">
+	  <photometry emag_bp="%%%" emag_g="%%%" emag_gg="%%%" emag_i="%%%" emag_r="%%%" emag_rp="%%%" mag_bp="%%%" mag_g="%%%" mag_gg="%%%" mag_i="%%%" mag_r="%%%" mag_rp="%%%"/>
+	</target>
+	<target cname="%%%" ifu_spaxel="%%%" ifu_pa="%%%" targcat="WC_S4" targclass="%%%" targdec="-4.9278" targepoch="2015.5" targid="PGC_1051614" targname="CLUSTER1" targpmdec="" targpmra="" targprio="1.0" targprog="LR" targra="315.9079" targsrvy="WC" targuse="T" targx="%%%" targy="%%%" targparal="0.0">
+	  <photometry emag_bp="%%%" emag_g="%%%" emag_gg="%%%" emag_i="%%%" emag_r="%%%" emag_rp="%%%" mag_bp="%%%" mag_g="%%%" mag_gg="%%%" mag_i="%%%" mag_r="%%%" mag_rp="%%%"/>
+	</target>
+	<target cname="%%%" ifu_spaxel="%%%" ifu_pa="%%%" targcat="WC_S4" targclass="%%%" targdec="-5.1475" targepoch="2015.5" targid="PGC_1048686" targname="CLUSTER1" targpmdec="" targpmra="" targprio="1.0" targprog="LR" targra="315.8575" targsrvy="WC" targuse="T" targx="%%%" targy="%%%" targparal="0.0">
+	  <photometry emag_bp="%%%" emag_g="%%%" emag_gg="%%%" emag_i="%%%" emag_r="%%%" emag_rp="%%%" mag_bp="%%%" mag_g="%%%" mag_gg="%%%" mag_i="%%%" mag_r="%%%" mag_rp="%%%"/>
+	</target>
+	<target cname="%%%" ifu_spaxel="%%%" ifu_pa="%%%" targcat="WC_S4" targclass="%%%" targdec="-4.4014" targepoch="2015.5" targid="PGC_1058689" targname="CLUSTER1" targpmdec="" targpmra="" targprio="1.0" targprog="LR" targra="315.67" targsrvy="WC" targuse="T" targx="%%%" targy="%%%" targparal="0.0">
+	  <photometry emag_bp="%%%" emag_g="%%%" emag_gg="%%%" emag_i="%%%" emag_r="%%%" emag_rp="%%%" mag_bp="%%%" mag_g="%%%" mag_gg="%%%" mag_i="%%%" mag_r="%%%" mag_rp="%%%"/>
+	</target>
+	<target cname="%%%" ifu_spaxel="%%%" ifu_pa="%%%" targcat="WC_S4" targclass="%%%" targdec="-5.4644" targepoch="2015.5" targid="PGC_1044404" targname="CLUSTER1" targpmdec="" targpmra="" targprio="1.0" targprog="LR" targra="316.6396" targsrvy="WC" targuse="T" targx="%%%" targy="%%%" targparal="0.0">
+	  <photometry emag_bp="%%%" emag_g="%%%" emag_gg="%%%" emag_i="%%%" emag_r="%%%" emag_rp="%%%" mag_bp="%%%" mag_g="%%%" mag_gg="%%%" mag_i="%%%" mag_r="%%%" mag_rp="%%%"/>
+	</target>
+	<target cname="%%%" ifu_spaxel="%%%" ifu_pa="%%%" targcat="WC_S4" targclass="%%%" targdec="-5.4" targepoch="2015.5" targid="PGC_1045221" targname="CLUSTER1" targpmdec="" targpmra="" targprio="1.0" targprog="LR" targra="316.2858" targsrvy="WC" targuse="T" targx="%%%" targy="%%%" targparal="0.0">
+	  <photometry emag_bp="%%%" emag_g="%%%" emag_gg="%%%" emag_i="%%%" emag_r="%%%" emag_rp="%%%" mag_bp="%%%" mag_g="%%%" mag_gg="%%%" mag_i="%%%" mag_r="%%%" mag_rp="%%%"/>
+	</target>
+	<target cname="%%%" ifu_spaxel="%%%" ifu_pa="%%%" targcat="WC_S4" targclass="%%%" targdec="-4.6878" targepoch="2015.5" targid="PGC_1054814" targname="CLUSTER1" targpmdec="" targpmra="" targprio="1.0" targprog="LR" targra="316.7646" targsrvy="WC" targuse="T" targx="%%%" targy="%%%" targparal="0.0">
+	  <photometry emag_bp="%%%" emag_g="%%%" emag_gg="%%%" emag_i="%%%" emag_r="%%%" emag_rp="%%%" mag_bp="%%%" mag_g="%%%" mag_gg="%%%" mag_i="%%%" mag_r="%%%" mag_rp="%%%"/>
+	</target>
+	<target cname="%%%" ifu_spaxel="%%%" ifu_pa="%%%" targcat="WC_S4" targclass="%%%" targdec="-5.6722" targepoch="2015.5" targid="PGC_1041786" targname="CLUSTER1" targpmdec="" targpmra="" targprio="1.0" targprog="LR" targra="316.3958" targsrvy="WC" targuse="T" targx="%%%" targy="%%%" targparal="0.0">
+	  <photometry emag_bp="%%%" emag_g="%%%" emag_gg="%%%" emag_i="%%%" emag_r="%%%" emag_rp="%%%" mag_bp="%%%" mag_g="%%%" mag_gg="%%%" mag_i="%%%" mag_r="%%%" mag_rp="%%%"/>
+	</target>
+	<target cname="%%%" ifu_spaxel="%%%" ifu_pa="%%%" targcat="WC_S4" targclass="%%%" targdec="-5.1933" targepoch="2015.5" targid="PGC_1048019" targname="CLUSTER1" targpmdec="" targpmra="" targprio="1.0" targprog="LR" targra="316.705" targsrvy="WC" targuse="T" targx="%%%" targy="%%%" targparal="0.0">
+	  <photometry emag_bp="%%%" emag_g="%%%" emag_gg="%%%" emag_i="%%%" emag_r="%%%" emag_rp="%%%" mag_bp="%%%" mag_g="%%%" mag_gg="%%%" mag_i="%%%" mag_r="%%%" mag_rp="%%%"/>
+	</target>
+	<target cname="%%%" ifu_spaxel="%%%" ifu_pa="%%%" targcat="WC_S4" targclass="%%%" targdec="-3.8808" targepoch="2015.5" targid="PGC_1065694" targname="CLUSTER1" targpmdec="" targpmra="" targprio="1.0" targprog="LR" targra="316.5483" targsrvy="WC" targuse="T" targx="%%%" targy="%%%" targparal="0.0">
+	  <photometry emag_bp="%%%" emag_g="%%%" emag_gg="%%%" emag_i="%%%" emag_r="%%%" emag_rp="%%%" mag_bp="%%%" mag_g="%%%" mag_gg="%%%" mag_i="%%%" mag_r="%%%" mag_rp="%%%"/>
+	</target>
+	<target cname="%%%" ifu_spaxel="%%%" ifu_pa="%%%" targcat="WC_S4" targclass="%%%" targdec="-4.9186" targepoch="2015.5" targid="PGC_1051735" targname="CLUSTER1" targpmdec="" targpmra="" targprio="1.0" targprog="LR" targra="316.7125" targsrvy="WC" targuse="T" targx="%%%" targy="%%%" targparal="0.0">
+	  <photometry emag_bp="%%%" emag_g="%%%" emag_gg="%%%" emag_i="%%%" emag_r="%%%" emag_rp="%%%" mag_bp="%%%" mag_g="%%%" mag_gg="%%%" mag_i="%%%" mag_r="%%%" mag_rp="%%%"/>
+	</target>
+	<target cname="%%%" ifu_spaxel="%%%" ifu_pa="%%%" targcat="WC_S4" targclass="%%%" targdec="-4.7664" targepoch="2015.5" targid="PGC_1053791" targname="CLUSTER1" targpmdec="" targpmra="" targprio="1.0" targprog="LR" targra="316.4896" targsrvy="WC" targuse="T" targx="%%%" targy="%%%" targparal="0.0">
+	  <photometry emag_bp="%%%" emag_g="%%%" emag_gg="%%%" emag_i="%%%" emag_r="%%%" emag_rp="%%%" mag_bp="%%%" mag_g="%%%" mag_gg="%%%" mag_i="%%%" mag_r="%%%" mag_rp="%%%"/>
+	</target>
+	<target cname="%%%" ifu_spaxel="%%%" ifu_pa="%%%" targcat="WC_S4" targclass="%%%" targdec="-4.3089" targepoch="2015.5" targid="PGC_1060024" targname="CLUSTER1" targpmdec="" targpmra="" targprio="1.0" targprog="LR" targra="316.1362" targsrvy="WC" targuse="T" targx="%%%" targy="%%%" targparal="0.0">
+	  <photometry emag_bp="%%%" emag_g="%%%" emag_gg="%%%" emag_i="%%%" emag_r="%%%" emag_rp="%%%" mag_bp="%%%" mag_g="%%%" mag_gg="%%%" mag_i="%%%" mag_r="%%%" mag_rp="%%%"/>
+	</target>
+	<target cname="%%%" ifu_spaxel="%%%" ifu_pa="%%%" targcat="WC_S4" targclass="%%%" targdec="-4.315" targepoch="2015.5" targid="PGC_1059931" targname="CLUSTER1" targpmdec="" targpmra="" targprio="1.0" targprog="LR" targra="316.9229" targsrvy="WC" targuse="T" targx="%%%" targy="%%%" targparal="0.0">
+	  <photometry emag_bp="%%%" emag_g="%%%" emag_gg="%%%" emag_i="%%%" emag_r="%%%" emag_rp="%%%" mag_bp="%%%" mag_g="%%%" mag_gg="%%%" mag_i="%%%" mag_r="%%%" mag_rp="%%%"/>
+	</target>
+	<target cname="%%%" ifu_spaxel="%%%" ifu_pa="%%%" targcat="WC_S4" targclass="%%%" targdec="-4.0897" targepoch="2015.5" targid="PGC_1063030" targname="CLUSTER1" targpmdec="" targpmra="" targprio="1.0" targprog="LR" targra="315.6946" targsrvy="WC" targuse="T" targx="%%%" targy="%%%" targparal="0.0">
+	  <photometry emag_bp="%%%" emag_g="%%%" emag_gg="%%%" emag_i="%%%" emag_r="%%%" emag_rp="%%%" mag_bp="%%%" mag_g="%%%" mag_gg="%%%" mag_i="%%%" mag_r="%%%" mag_rp="%%%"/>
+	</target>
+	<target cname="%%%" ifu_spaxel="%%%" ifu_pa="%%%" targcat="WC_S4" targclass="%%%" targdec="-4.7797" targepoch="2015.5" targid="PGC_1053595" targname="CLUSTER1" targpmdec="" targpmra="" targprio="1.0" targprog="LR" targra="316.9179" targsrvy="WC" targuse="T" targx="%%%" targy="%%%" targparal="0.0">
+	  <photometry emag_bp="%%%" emag_g="%%%" emag_gg="%%%" emag_i="%%%" emag_r="%%%" emag_rp="%%%" mag_bp="%%%" mag_g="%%%" mag_gg="%%%" mag_i="%%%" mag_r="%%%" mag_rp="%%%"/>
+	</target>
+	<target cname="%%%" ifu_spaxel="%%%" ifu_pa="%%%" targcat="WC_S4" targclass="%%%" targdec="-4.6247" targepoch="2015.5" targid="PGC_1055624" targname="CLUSTER1" targpmdec="" targpmra="" targprio="1.0" targprog="LR" targra="316.0612" targsrvy="WC" targuse="T" targx="%%%" targy="%%%" targparal="0.0">
+	  <photometry emag_bp="%%%" emag_g="%%%" emag_gg="%%%" emag_i="%%%" emag_r="%%%" emag_rp="%%%" mag_bp="%%%" mag_g="%%%" mag_gg="%%%" mag_i="%%%" mag_r="%%%" mag_rp="%%%"/>
+	</target>
+	<target cname="%%%" ifu_spaxel="%%%" ifu_pa="%%%" targcat="WC_S4" targclass="%%%" targdec="-5.0761" targepoch="2015.5" targid="PGC_1049654" targname="CLUSTER1" targpmdec="" targpmra="" targprio="1.0" targprog="LR" targra="316.7354" targsrvy="WC" targuse="T" targx="%%%" targy="%%%" targparal="0.0">
+	  <photometry emag_bp="%%%" emag_g="%%%" emag_gg="%%%" emag_i="%%%" emag_r="%%%" emag_rp="%%%" mag_bp="%%%" mag_g="%%%" mag_gg="%%%" mag_i="%%%" mag_r="%%%" mag_rp="%%%"/>
+	</target>
+	<target cname="%%%" ifu_spaxel="%%%" ifu_pa="%%%" targcat="WC_S4" targclass="%%%" targdec="-4.2647" targepoch="2015.5" targid="PGC_1060631" targname="CLUSTER1" targpmdec="" targpmra="" targprio="1.0" targprog="LR" targra="316.2367" targsrvy="WC" targuse="T" targx="%%%" targy="%%%" targparal="0.0">
+	  <photometry emag_bp="%%%" emag_g="%%%" emag_gg="%%%" emag_i="%%%" emag_r="%%%" emag_rp="%%%" mag_bp="%%%" mag_g="%%%" mag_gg="%%%" mag_i="%%%" mag_r="%%%" mag_rp="%%%"/>
+	</target>
+	<target cname="%%%" ifu_spaxel="%%%" ifu_pa="%%%" targcat="WC_S4" targclass="%%%" targdec="-4.4497" targepoch="2015.5" targid="PGC_1058049" targname="CLUSTER1" targpmdec="" targpmra="" targprio="1.0" targprog="LR" targra="316.5967" targsrvy="WC" targuse="T" targx="%%%" targy="%%%" targparal="0.0">
+	  <photometry emag_bp="%%%" emag_g="%%%" emag_gg="%%%" emag_i="%%%" emag_r="%%%" emag_rp="%%%" mag_bp="%%%" mag_g="%%%" mag_gg="%%%" mag_i="%%%" mag_r="%%%" mag_rp="%%%"/>
+	</target>
+	<target cname="%%%" ifu_spaxel="%%%" ifu_pa="%%%" targcat="WC_S4" targclass="%%%" targdec="-4.5789" targepoch="2015.5" targid="PGC_1056295" targname="CLUSTER1" targpmdec="" targpmra="" targprio="1.0" targprog="LR" targra="316.9825" targsrvy="WC" targuse="T" targx="%%%" targy="%%%" targparal="0.0">
+	  <photometry emag_bp="%%%" emag_g="%%%" emag_gg="%%%" emag_i="%%%" emag_r="%%%" emag_rp="%%%" mag_bp="%%%" mag_g="%%%" mag_gg="%%%" mag_i="%%%" mag_r="%%%" mag_rp="%%%"/>
+	</target>
+	
+      </field>
+  </fields>
+
+    </observation> 
+</root>